--- conflicted
+++ resolved
@@ -88,14 +88,11 @@
           SQLServerEnv.uiTab.foreach(_.detach())
           SQLServerEnv.sparkContext.stop()
         }
-<<<<<<< HEAD
-      case _ =>
-=======
+
       case "multi-context" =>
         ShutdownHookManager.addShutdownHook { () =>
           sqlServer.stop()
         }
->>>>>>> 3a0a996a
     }
 
     try {
